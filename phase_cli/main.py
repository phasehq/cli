--- conflicted
+++ resolved
@@ -189,14 +189,9 @@
         secrets_export_parser.add_argument('keys', nargs='*', help='List of keys separated by space', default=None)
         secrets_export_parser.add_argument('--env', type=str, help=env_help)
         secrets_export_parser.add_argument('--app', type=str, help='The name of your Phase application. Optional: If you don\'t have a .phase.json file in your project directory or simply want to override it.')
-<<<<<<< HEAD
-        secrets_export_parser.add_argument('--tags', type=str, help='🏷️: Comma-separated list of tags to filter the secrets. Tags are case-insensitive and support partial matching. For example, using --tags "prod,config" will include secrets tagged with "Production" or "ConfigData". Underscores in tags are treated as spaces, so "prod_data" matches "prod data".')
         secrets_export_parser.add_argument('--format', type=str, default='dotenv', choices=['dotenv', 'json', 'csv', 'yaml', 'xml', 'toml', 'hcl', 'ini', 'java_properties'], help='Specifies the export format. Supported formats: dotenv (default), json, csv, yaml, xml, toml, hcl, ini, java_properties.')
-        
-=======
         secrets_export_parser.add_argument('--tags', type=str, help=tag_help)
 
->>>>>>> 60a1618c
         # Users command
         users_parser = subparsers.add_parser('users', help='👥 Manage users and accounts')
         users_subparsers = users_parser.add_subparsers(dest='users_command', required=True)
