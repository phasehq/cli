--- conflicted
+++ resolved
@@ -248,15 +248,9 @@
         elif app_id:
             application = next((app for app in user_data["apps"] if app["id"] == app_id), None)
             if not application:
-<<<<<<< HEAD
-                raise ValueError(f"No application matched using ID '{app_id}'.")
-        else:
-            application = user_data["apps"][0]
-=======
                 raise ValueError(f"No application found with the ID '{app_id}'.")
         else:
             raise ValueError("🤔 No application context provided. Please run 'phase init' or pass the '--app' flag followed by your application name.")
->>>>>>> c522f818
 
         # 4. Attempt to match environment with the exact name or a name that contains the env_name string
         environment = next((env for env in application["environment_keys"] if env_name.lower() in env["environment"]["name"].lower()), None)
