--- conflicted
+++ resolved
@@ -71,20 +71,12 @@
                 progress.stop()
 
                 # Print the message with the number of secrets injected
-<<<<<<< HEAD
-                if path and path != '':
+                if path and path != '/':
                     console.log(f"🚀 Injected [bold magenta]{secret_count}[/] secrets from Application: [bold cyan]{application_message}[/], Environment: [bold green]{environment_message}[/], Path: [bold yellow]{path}[/]\n")
                 else:
                     console.log(f"🚀 Injected [bold magenta]{secret_count}[/] secrets from Application: [bold cyan]{application_message}[/], Environment: [bold green]{environment_message}[/]\n")
                 
                 subprocess.run(command, shell=True, env=new_env)
-=======
-                console.log(f"🚀 Injected [bold magenta]{secret_count}[/] secrets from the [bold green]{environment_message}[/] environment.\n")
-                process = subprocess.run(command, shell=True, env=new_env)
-                
-                # Exit with the same code as the subprocess
-                sys.exit(process.returncode)
->>>>>>> 7418e79d
 
     except ValueError as e:
         console.log(f"Error: {e}")
