name: Build, Test, and Attach Artifacts to Release

on:
  pull_request:
  push:
    branches:
      - main

permissions:
  contents: write
  pull-requests: write

jobs:
  build:
    name: Build CLI
    runs-on: ${{ matrix.os }}
    strategy:
      matrix:
        os: [ubuntu-latest, windows-latest, macos-latest]
        python-version: [3.11]
    steps:
      - uses: actions/checkout@v2
      - uses: actions/setup-python@v2
        with:
          python-version: ${{ matrix.python-version }}
      - run: pip install -r requirements.txt
      - run: pip install pyinstaller
      - run: pyinstaller --hidden-import _cffi_backend --paths ./phase_cli --onefile --name phase phase_cli/main.py

      # Set LC_ALL based on the runner OS for Linux and macOS
      - name: Set LC_ALL for Linux and macOS
        run: export LC_ALL=C.UTF-8
        if: runner.os != 'Windows'
        shell: bash

      # Set LC_ALL for Windows
      - name: Set LC_ALL for Windows
        run: echo "LC_ALL=C.UTF-8" | Out-File -Append -Encoding utf8 $env:GITHUB_ENV
        if: runner.os == 'Windows'
        shell: pwsh

      # Extract version
      - run: echo "PHASE_CLI_VERSION=$(grep -oP '(?<=__version__ = ")[^"]*' phase_cli/utils/const.py)" >> $GITHUB_ENV
        shell: bash
      - run: echo "${{ env.PHASE_CLI_VERSION }}" > ./PHASE_CLI_VERSION.txt

      # Upload version
      - uses: actions/upload-artifact@v2
        with:
          name: phase-version
          path: ./PHASE_CLI_VERSION.txt

      # Build DEB and RPM packages for Linux
      - run: |
          sudo apt-get update
          sudo apt-get install -y ruby-dev rubygems build-essential 
          sudo gem install --no-document fpm
          fpm -s dir -t deb -n phase -v $PHASE_CLI_VERSION dist/phase=/usr/bin/
          fpm -s dir -t rpm -n phase -v $PHASE_CLI_VERSION dist/phase=/usr/bin/
        if: matrix.os == 'ubuntu-latest'
        shell: bash

      # Upload DEB and RPM packages
      - uses: actions/upload-artifact@v2
        with:
          name: phase-deb
          path: "*.deb"
        if: matrix.os == 'ubuntu-latest'
      - uses: actions/upload-artifact@v2
        with:
          name: phase-rpm
          path: "*.rpm"
        if: matrix.os == 'ubuntu-latest'

      # Upload binary
      - uses: actions/upload-artifact@v2
        with:
          name: ${{ runner.os }}-binary
          path: dist/phase*

  build_apk:
    name: Build CLI (alpine-latest, 3.11)
    runs-on: ubuntu-latest
    container:
      image: python:3.11-alpine
    steps:
      - uses: actions/checkout@v2
      - run: apk add --update --no-cache python3 python3-dev build-base
      - run: python3 -m ensurepip
      - run: pip3 install --no-cache --upgrade pip setuptools
      - run: pip install -r requirements.txt
      - run: pip install pyinstaller
      - run: pyinstaller --hidden-import _cffi_backend --paths ./phase_cli --onefile --name phase phase_cli/main.py
      - run: apk add alpine-sdk
      - run: adduser -G abuild -g "Alpine Package Builder" -s /bin/ash -D builder
      - run: mkdir /home/builder/package
      - run: chown builder /home/builder/package
      - run: apk add --no-cache sudo
      - run: |
          echo "builder ALL=(ALL) NOPASSWD: ALL" | sudo tee -a /etc/sudoers
          cp ./dist/phase /home/builder/package
          cp ./APKBUILD /home/builder/package
          cd /home/builder/package
          sudo -u builder abuild-keygen -a -i -n
          sudo -u builder abuild checksum
          sudo -u builder abuild -r
        shell: sh
      - uses: actions/upload-artifact@v2
        with:
          name: phase-apk
          path: /home/builder/packages/builder/x86_64/*.apk
      - uses: actions/upload-artifact@v2
        with:
          name: phase-alpine-build
          path: ./dist/phase

  Build_and_push_docker:
    name: Build & Release - Docker
<<<<<<< HEAD
    if: github.event_name == 'pull_request' && github.event.pull_request.merged == true && github.event.pull_request.base.ref == 'main'
=======
    if: github.ref == 'refs/heads/main' && github.event.pull_request.merged == true
>>>>>>> 87ee9a76
    needs: [build, build_apk]
    runs-on: ubuntu-latest
    steps:
      - uses: actions/checkout@v2

      - name: Download phase-version artifact
        uses: actions/download-artifact@v2
        with:
          name: phase-version
          path: phase-version

      - name: Set VERSION from file
        run: echo "VERSION=$(cat ./phase-version/PHASE_CLI_VERSION.txt | tr -d '\r')" >> $GITHUB_ENV

      - name: Download phase-alpine-build artifact
        uses: actions/download-artifact@v2
        with:
          name: phase-alpine-build
          path: dist

      - run: docker build -t phase-cli:${{ env.VERSION }} .

      - name: Push to Docker Hub
        run: |
          echo "${{ secrets.DOCKER_HUB_PASSWORD }}" | docker login -u "${{ secrets.DOCKER_HUB_USERNAME }}" --password-stdin
          docker tag phase-cli:${{ env.VERSION }} phasehq/cli:${{ env.VERSION }}
          docker push phasehq/cli:${{ env.VERSION }}
          docker tag phase-cli:${{ env.VERSION }} phasehq/cli:latest
          docker push phasehq/cli:latest

  Pull_and_test_docker_image:
    name: Test - CLI - Docker
    needs: Build_and_push_docker
    runs-on: ubuntu-latest
    steps:
      - name: Download phase-version artifact
        uses: actions/download-artifact@v2
        with:
          name: phase-version
          path: phase-version

      - name: Set VERSION from file
        run: echo "VERSION=$(cat ./phase-version/PHASE_CLI_VERSION.txt | tr -d '\r')" >> $GITHUB_ENV

      # Pull and test the versioned Docker image
      - run: docker pull phasehq/cli:${{ env.VERSION }}
      - run: docker run phasehq/cli:${{ env.VERSION }} phase -h
      - run: docker run phasehq/cli:${{ env.VERSION }} phase -v

      # Pull and test the latest Docker image
      - run: docker pull phasehq/cli:latest
      - run: docker run phasehq/cli:latest phase -h
      - run: docker run phasehq/cli:latest phase -v

  attach-assets:
    name: Package assets
    needs: [build, build_apk]
    runs-on: ubuntu-latest

    steps:
      # Download all the artifacts from the build jobs
      - name: Download all artifacts
        uses: actions/download-artifact@v2

      # # Debug: List the content of the current directory
      # - name: Debug - List contents of artifacts directory
      #   run: find . -type f

      # Extract version from the file
      - name: Set VERSION from file
        run: echo "VERSION=$(cat ./phase-version/PHASE_CLI_VERSION.txt | tr -d '\r')" >> $GITHUB_ENV

      # Process assets: Rename, calculate sha256, and move them to the release directory
      - name: Process assets
        run: |
          mkdir phase_cli_release_$VERSION

          # For DEB
          mv phase-deb/*.deb phase_cli_release_$VERSION/phase_cli_linux_amd64_$VERSION.deb
          sha256sum phase_cli_release_$VERSION/phase_cli_linux_amd64_$VERSION.deb > phase_cli_release_$VERSION/phase_cli_linux_amd64_$VERSION.deb.sha256

          # For RPM
          mv phase-rpm/*.rpm phase_cli_release_$VERSION/phase_cli_linux_amd64_$VERSION.rpm
          sha256sum phase_cli_release_$VERSION/phase_cli_linux_amd64_$VERSION.rpm > phase_cli_release_$VERSION/phase_cli_linux_amd64_$VERSION.rpm.sha256

          # For Linux
          mv Linux-binary/phase phase_cli_release_$VERSION/phase_cli_linux_amd64_$VERSION
          sha256sum phase_cli_release_$VERSION/phase_cli_linux_amd64_$VERSION > phase_cli_release_$VERSION/phase_cli_linux_amd64_$VERSION.sha256

          # For Windows
          mv Windows-binary/phase.exe phase_cli_release_$VERSION/phase_cli_windows_amd64_$VERSION.exe
          sha256sum phase_cli_release_$VERSION/phase_cli_windows_amd64_$VERSION.exe > phase_cli_release_$VERSION/phase_cli_windows_amd64_$VERSION.exe.sha256

          # For MacOS
          mv macOS-binary/phase phase_cli_release_$VERSION/phase_cli_macos_amd64_$VERSION
          sha256sum phase_cli_release_$VERSION/phase_cli_macos_amd64_$VERSION > phase_cli_release_$VERSION/phase_cli_macos_amd64_$VERSION.sha256

          # For Alpine package
          mv phase-apk/*.apk phase_cli_release_$VERSION/phase_cli_linux_amd64_$VERSION.apk
          sha256sum phase_cli_release_$VERSION/phase_cli_linux_amd64_$VERSION.apk > phase_cli_release_$VERSION/phase_cli_linux_amd64_$VERSION.apk.sha256

          # For Alpine build
          mv phase-alpine-build/* phase_cli_release_$VERSION/phase_cli_alpine_linux_amd64_$VERSION
          sha256sum phase_cli_release_$VERSION/phase_cli_alpine_linux_amd64_$VERSION > phase_cli_release_$VERSION/phase_cli_alpine_linux_amd64_$VERSION.sha256

      # # Debug: List the content of the current directory and subdirectories
      # - name: Debug - List contents after processing
      #   run: ls -alR

      # Upload the entire release directory as a single artifact
      - uses: actions/upload-artifact@v2
        with:
          name: phase-cli-release
          path: ./phase_cli_release_*/

  Test_Linux_cli:
    name: Test - CLI installation - Linux
    needs: attach-assets
    runs-on: ubuntu-latest
    strategy:
      matrix:
        distro: ["ubuntu", "fedora", "alpine"]
        include:
          - distro: "ubuntu"
            image: "ubuntu:latest"
            install_command: "apt-get update && apt-get install -y curl bash"
          - distro: "fedora"
            image: "fedora:latest"
            install_command: "dnf -y install curl bash"
          - distro: "alpine"
            image: "alpine:latest"
            install_command: "apk add --no-cache curl bash"
          #- distro: "archlinux"
          #  image: "archlinux:latest"
          #  install_command: "pacman -Sy --noconfirm curl sudo wget bash"
    container:
      image: ${{ matrix.image }}
    steps:
      - run: ${{ matrix.install_command }}
      - run: curl -fsSL https://get.phase.dev | bash
      - run: phase -h
      - run: phase -v

  # Test_MacOS_cli:
  #   name: Test - CLI installation - MacOS
  #   needs: attach-assets
  #   runs-on: macOS-latest
  #   steps:
  #     - name: Install Homebrew
  #       run: /bin/bash -c "$(curl -fsSL https://raw.githubusercontent.com/Homebrew/install/HEAD/install.sh)"

  #     - name: Install phase CLI via Homebrew
  #       run: brew install phasehq/cli/phase

  #     - name: Test phase CLI
  #       run: |
  #         phase -h
  #         phase -v

  # Test_Windows_cli:
  #   name: Test - CLI installation - Windows
  #   needs: attach-assets
  #   runs-on: windows-latest
  #   steps:
  #     - name: Checkout code
  #       uses: actions/checkout@v2

  #     - name: Download phase CLI binary
  #       uses: actions/download-artifact@v2
  #       with:
  #         name: Windows-binary
  #         path: ./phase-windows-executable

  #     - name: Test phase CLI
  #       run: |
  #         ./phase-windows-executable/phase-cli.exe -h
  #         ./phase-windows-executable/phase-cli.exe -v<|MERGE_RESOLUTION|>--- conflicted
+++ resolved
@@ -116,11 +116,7 @@
 
   Build_and_push_docker:
     name: Build & Release - Docker
-<<<<<<< HEAD
-    if: github.event_name == 'pull_request' && github.event.pull_request.merged == true && github.event.pull_request.base.ref == 'main'
-=======
     if: github.ref == 'refs/heads/main' && github.event.pull_request.merged == true
->>>>>>> 87ee9a76
     needs: [build, build_apk]
     runs-on: ubuntu-latest
     steps:
