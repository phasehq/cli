name: PyInstaller Build

on:
  pull_request:
    branches:
      - main
  push:
    branches:
      - main

jobs:
  build:
    name: Build
    runs-on: ${{ matrix.os }}
    strategy:
      matrix:
        os: [ubuntu-latest, windows-latest, macos-latest]
        python-version: [3.11]

    steps:
      - name: Checkout code
        uses: actions/checkout@v2

      - name: Set up Python ${{ matrix.python-version }}
        uses: actions/setup-python@v2
        with:
          python-version: ${{ matrix.python-version }}

      - name: Install requirements.txt
        run: pip install -r requirements.txt

      - name: Install PyInstaller
        run: pip install pyinstaller

      - name: Build with PyInstaller
        run: pyinstaller --onefile --name phase phase-cli.py

<<<<<<< HEAD
      - name: Extract version
        run: |
          export LC_ALL=C.UTF-8
          echo "PHASE_CLI_VERSION=$(grep -oP '(?<=__version__ = ")[^"]*' phase-cli.py)" >> $GITHUB_ENV
        shell: bash

      - name: Package DEB & RPM linux builds
        run: |
          if [ "${{ runner.os }}" == "Linux" ]; then
            sudo apt-get install -y ruby-dev rubygems build-essential && sudo gem install --no-document fpm
            fpm -s dir -t deb -n phase -v $PHASE_CLI_VERSION dist/phase=/
            fpm -s dir -t rpm -n phase -v $PHASE_CLI_VERSION dist/phase=/
          fi
        shell: bash

      - name: Upload DEB artifact
        uses: actions/upload-artifact@v2
        with:
          name: phase-deb
          path: |
            *.deb

      - name: Upload RPM artifact
        uses: actions/upload-artifact@v2
        with:
          name: phase-rpm
          path: |
            *.rpm

=======
>>>>>>> 1ec5c509
      - name: Upload dist artifact
        uses: actions/upload-artifact@v2
        with:
          name: ${{ runner.os }}-binary
          path: dist/phase*<|MERGE_RESOLUTION|>--- conflicted
+++ resolved
@@ -35,7 +35,6 @@
       - name: Build with PyInstaller
         run: pyinstaller --onefile --name phase phase-cli.py
 
-<<<<<<< HEAD
       - name: Extract version
         run: |
           export LC_ALL=C.UTF-8
@@ -64,11 +63,4 @@
           name: phase-rpm
           path: |
             *.rpm
-
-=======
->>>>>>> 1ec5c509
-      - name: Upload dist artifact
-        uses: actions/upload-artifact@v2
-        with:
-          name: ${{ runner.os }}-binary
-          path: dist/phase*+           